--- conflicted
+++ resolved
@@ -103,11 +103,7 @@
         }
 
         private DBPortPool createPool(final ServerAddress addr) {
-<<<<<<< HEAD
-            if (isJava5) {
-=======
             if (isJava5 || _options.isAlwaysUseMBeans()) {
->>>>>>> 3672db14
                 return new Java5MongoConnectionPool(addr, _options);
             } else {
                 return new MongoConnectionPool(addr, _options);
