/*
 * Copyright 2008-present MongoDB, Inc.
 *
 * Licensed under the Apache License, Version 2.0 (the "License");
 * you may not use this file except in compliance with the License.
 * You may obtain a copy of the License at
 *
 *   http://www.apache.org/licenses/LICENSE-2.0
 *
 * Unless required by applicable law or agreed to in writing, software
 * distributed under the License is distributed on an "AS IS" BASIS,
 * WITHOUT WARRANTIES OR CONDITIONS OF ANY KIND, either express or implied.
 * See the License for the specific language governing permissions and
 * limitations under the License.
 */

package com.mongodb.internal.connection;

import com.mongodb.ErrorCategory;
import com.mongodb.MongoCommandException;
import com.mongodb.MongoException;
import com.mongodb.MongoExecutionTimeoutException;
import com.mongodb.MongoNodeIsRecoveringException;
import com.mongodb.MongoNotPrimaryException;
import com.mongodb.MongoQueryException;
import com.mongodb.RequestContext;
import com.mongodb.ServerAddress;
import com.mongodb.connection.ConnectionDescription;
import com.mongodb.event.CommandFailedEvent;
import com.mongodb.event.CommandListener;
import com.mongodb.event.CommandStartedEvent;
import com.mongodb.event.CommandSucceededEvent;
import com.mongodb.internal.IgnorableRequestContext;
import com.mongodb.internal.diagnostics.logging.Logger;
import com.mongodb.internal.diagnostics.logging.Loggers;
import com.mongodb.lang.Nullable;
import org.bson.BsonBinaryReader;
import org.bson.BsonDocument;
import org.bson.BsonInt32;
import org.bson.BsonReader;
import org.bson.BsonString;
import org.bson.BsonTimestamp;
import org.bson.BsonType;
import org.bson.BsonValue;
import org.bson.codecs.BsonValueCodecProvider;
import org.bson.codecs.DecoderContext;
import org.bson.codecs.configuration.CodecRegistry;
import org.bson.io.ByteBufferBsonInput;

import java.util.List;

import static com.mongodb.assertions.Assertions.notNull;
import static java.lang.String.format;
import static java.util.Arrays.asList;
import static java.util.Collections.singletonList;
import static org.bson.codecs.BsonValueCodecProvider.getClassForBsonType;
import static org.bson.codecs.configuration.CodecRegistries.fromProviders;

/**
 * <p>This class is not part of the public API and may be removed or changed at any time</p>
 */
public final class ProtocolHelper {
    private static final Logger PROTOCOL_EVENT_LOGGER = Loggers.getLogger("protocol.event");
    private static final CodecRegistry REGISTRY = fromProviders(new BsonValueCodecProvider());
    private static final int NO_ERROR_CODE = -1;


    static boolean isCommandOk(final BsonDocument response) {
        BsonValue okValue = response.get("ok");
        return isCommandOk(okValue);
    }

    static boolean isCommandOk(final BsonReader bsonReader) {
        return isCommandOk(getField(bsonReader, "ok"));
    }

    static boolean isCommandOk(final ResponseBuffers responseBuffers) {
        try {
            return isCommandOk(createBsonReader(responseBuffers));
        } finally {
            responseBuffers.reset();
        }
    }

    @Nullable
    static MongoException createSpecialWriteConcernException(final ResponseBuffers responseBuffers, final ServerAddress serverAddress) {
        BsonValue writeConcernError = getField(createBsonReader(responseBuffers), "writeConcernError");
        if (writeConcernError == null) {
            return null;
        } else {
            return createSpecialException(writeConcernError.asDocument(), serverAddress, "errmsg");
        }
    }

    @Nullable
    static BsonTimestamp getOperationTime(final ResponseBuffers responseBuffers) {
        return getFieldValueAsTimestamp(responseBuffers, "operationTime");
    }

    @Nullable
    static BsonDocument getClusterTime(final ResponseBuffers responseBuffers) {
        return getFieldValueAsDocument(responseBuffers, "$clusterTime");
    }

    @Nullable
    static BsonTimestamp getSnapshotTimestamp(final ResponseBuffers responseBuffers) {
        BsonValue atClusterTimeValue = getNestedFieldValue(responseBuffers, "cursor", "atClusterTime");
        if (atClusterTimeValue == null) {
            atClusterTimeValue = getFieldValue(responseBuffers, "atClusterTime");
        }
        if (atClusterTimeValue != null && atClusterTimeValue.isTimestamp()) {
            return atClusterTimeValue.asTimestamp();
        }
        return null;
    }

    @Nullable
    static BsonDocument getRecoveryToken(final ResponseBuffers responseBuffers) {
        return getFieldValueAsDocument(responseBuffers, "recoveryToken");
    }

    @SuppressWarnings("SameParameterValue")
    @Nullable
    private static BsonTimestamp getFieldValueAsTimestamp(final ResponseBuffers responseBuffers, final String fieldName) {
        BsonValue value = getFieldValue(responseBuffers, fieldName);
        if (value == null) {
            return null;
        }
        return value.asTimestamp();
    }

    @Nullable
    private static BsonDocument getFieldValueAsDocument(final ResponseBuffers responseBuffers, final String fieldName) {
        BsonValue value = getFieldValue(responseBuffers, fieldName);
        if (value == null) {
            return null;
        }
        return value.asDocument();
    }

    @Nullable
    private static BsonValue getFieldValue(final ResponseBuffers responseBuffers, final String fieldName) {
        try {
            return getField(createBsonReader(responseBuffers), fieldName);
        } finally {
            responseBuffers.reset();
        }
    }

    private static BsonBinaryReader createBsonReader(final ResponseBuffers responseBuffers) {
        return new BsonBinaryReader(new ByteBufferBsonInput(responseBuffers.getBodyByteBuffer()));
    }

    @Nullable
    private static BsonValue getField(final BsonReader bsonReader, final String fieldName) {
        bsonReader.readStartDocument();
        while (bsonReader.readBsonType() != BsonType.END_OF_DOCUMENT) {
            if (bsonReader.readName().equals(fieldName)) {
                return REGISTRY.get(getClassForBsonType(bsonReader.getCurrentBsonType())).decode(bsonReader,
                        DecoderContext.builder().build());
            }
            bsonReader.skipValue();
        }
        bsonReader.readEndDocument();
        return null;
    }

    @SuppressWarnings("SameParameterValue")
    @Nullable
    private static BsonValue getNestedFieldValue(final ResponseBuffers responseBuffers, final String topLevelFieldName,
                                                 final String nestedFieldName) {
        try {
            BsonReader bsonReader = createBsonReader(responseBuffers);
            bsonReader.readStartDocument();
            while (bsonReader.readBsonType() != BsonType.END_OF_DOCUMENT) {
                if (bsonReader.readName().equals(topLevelFieldName)) {
                    return getField(bsonReader, nestedFieldName);
                }
                bsonReader.skipValue();
            }
            bsonReader.readEndDocument();
            return null;
        } finally {
            responseBuffers.reset();
        }
    }

    private static boolean isCommandOk(@Nullable final BsonValue okValue) {
        if (okValue == null) {
            return false;
        } else if (okValue.isBoolean()) {
            return okValue.asBoolean().getValue();
        } else if (okValue.isNumber()) {
            return okValue.asNumber().intValue() == 1;
        } else {
            return false;
        }
    }

    static MongoException getCommandFailureException(final BsonDocument response, final ServerAddress serverAddress) {
        MongoException specialException = createSpecialException(response, serverAddress, "errmsg");
        if (specialException != null) {
            return specialException;
        }
        return new MongoCommandException(response, serverAddress);
    }

    static int getErrorCode(final BsonDocument response) {
        return (response.getNumber("code", new BsonInt32(-1)).intValue());
    }

    static String getErrorMessage(final BsonDocument response, final String errorMessageFieldName) {
        return response.getString(errorMessageFieldName, new BsonString("")).getValue();
    }

    static MongoException getQueryFailureException(final BsonDocument errorDocument, final ServerAddress serverAddress) {
        MongoException specialException = createSpecialException(errorDocument, serverAddress, "$err");
        if (specialException != null) {
            return specialException;
        }
        return new MongoQueryException(errorDocument, serverAddress);
    }

    static MessageSettings getMessageSettings(final ConnectionDescription connectionDescription) {
        return MessageSettings.builder()
                .maxDocumentSize(connectionDescription.getMaxDocumentSize())
                .maxMessageSize(connectionDescription.getMaxMessageSize())
                .maxBatchCount(connectionDescription.getMaxBatchCount())
                .maxWireVersion(connectionDescription.getMaxWireVersion())
                .serverType(connectionDescription.getServerType())
                .sessionSupported(connectionDescription.getLogicalSessionTimeoutMinutes() != null)
                .build();
    }

    private static final List<Integer> NOT_PRIMARY_CODES = asList(10107, 13435, 10058);
    private static final List<String> NOT_PRIMARY_MESSAGES = singletonList("not master");
    private static final List<Integer> RECOVERING_CODES = asList(11600, 11602, 13436, 189, 91);
    private static final List<String> RECOVERING_MESSAGES = asList("not master or secondary", "node is recovering");

    @Nullable
    public static MongoException createSpecialException(@Nullable final BsonDocument response, final ServerAddress serverAddress,
                                                        final String errorMessageFieldName) {
        if (response == null) {
            return null;
        }
        int errorCode = getErrorCode(response);
        String errorMessage = getErrorMessage(response, errorMessageFieldName);
        if (ErrorCategory.fromErrorCode(errorCode) == ErrorCategory.EXECUTION_TIMEOUT) {
            return new MongoExecutionTimeoutException(errorCode, errorMessage, response);
        } else if (isNodeIsRecoveringError(errorCode, errorMessage)) {
            return new MongoNodeIsRecoveringException(response, serverAddress);
        } else if (isNotPrimaryError(errorCode, errorMessage)) {
            return new MongoNotPrimaryException(response, serverAddress);
        } else if (response.containsKey("writeConcernError")) {
            MongoException writeConcernException = createSpecialException(response.getDocument("writeConcernError"), serverAddress,
                    "errmsg");
            if (writeConcernException != null && response.isArray("errorLabels")) {
                for (BsonValue errorLabel : response.getArray("errorLabels")) {
                    writeConcernException.addLabel(errorLabel.asString().getValue());
                }
            }
            return writeConcernException;
        } else {
            return null;
        }
    }

    private static boolean isNotPrimaryError(final int errorCode, final String errorMessage) {
        return NOT_PRIMARY_CODES.contains(errorCode)
                || (errorCode == NO_ERROR_CODE && NOT_PRIMARY_MESSAGES.stream().anyMatch(errorMessage::contains));
    }

    private static boolean isNodeIsRecoveringError(final int errorCode, final String errorMessage) {
        return RECOVERING_CODES.contains(errorCode)
                || (errorCode == NO_ERROR_CODE && (RECOVERING_MESSAGES.stream().anyMatch(errorMessage::contains)));
    }

    static void sendCommandStartedEvent(final RequestMessage message, final String databaseName, final String commandName,
            final BsonDocument command, final ConnectionDescription connectionDescription,
            final CommandListener commandListener, final OperationContext operationContext) {
        notNull("operationContext", operationContext);
        try {
            commandListener.commandStarted(new CommandStartedEvent(getRequestContextForEvent(operationContext.getRequestContext()),
                    operationContext.getId(), message.getId(), connectionDescription, databaseName, commandName, command));
        } catch (Exception e) {
            if (PROTOCOL_EVENT_LOGGER.isWarnEnabled()) {
                PROTOCOL_EVENT_LOGGER.warn(format("Exception thrown raising command started event to listener %s", commandListener), e);
            }
        }
    }

<<<<<<< HEAD
    static void sendCommandSucceededEvent(final RequestMessage message, final String commandName, final BsonDocument response,
            final ConnectionDescription connectionDescription, final long elapsedTimeNanos, final CommandListener commandListener,
            final OperationContext operationContext) {
        notNull("operationContext", operationContext);
        try {
            commandListener.commandSucceeded(new CommandSucceededEvent(getRequestContextForEvent(operationContext.getRequestContext()),
                    operationContext.getId(), message.getId(), connectionDescription, commandName, response, elapsedTimeNanos));
=======
    static void sendCommandSucceededEvent(final RequestMessage message, final String databaseName, final String commandName,
            final BsonDocument response, final ConnectionDescription connectionDescription, final long elapsedTimeNanos,
            final CommandListener commandListener, final RequestContext requestContext, final OperationContext operationContext) {
        notNull("requestContext", requestContext);
        try {
            commandListener.commandSucceeded(new CommandSucceededEvent(getRequestContextForEvent(requestContext),
                    operationContext.getId(), message.getId(), connectionDescription, commandName, databaseName, response,
                    elapsedTimeNanos));
>>>>>>> 1d2d782b
        } catch (Exception e) {
            if (PROTOCOL_EVENT_LOGGER.isWarnEnabled()) {
                PROTOCOL_EVENT_LOGGER.warn(format("Exception thrown raising command succeeded event to listener %s", commandListener), e);
            }
        }
    }

    static void sendCommandFailedEvent(final RequestMessage message, final String databaseName, final String commandName,
            final ConnectionDescription connectionDescription, final long elapsedTimeNanos,
            final Throwable throwable, final CommandListener commandListener, final OperationContext operationContext) {
        notNull("operationContext", operationContext);
        try {
<<<<<<< HEAD
            commandListener.commandFailed(new CommandFailedEvent(getRequestContextForEvent(operationContext.getRequestContext()),
                    operationContext.getId(), message.getId(), connectionDescription, commandName, elapsedTimeNanos, throwable));
=======
            commandListener.commandFailed(new CommandFailedEvent(getRequestContextForEvent(requestContext),
                    operationContext.getId(), message.getId(), connectionDescription, commandName, databaseName, elapsedTimeNanos,
                    throwable));
>>>>>>> 1d2d782b
        } catch (Exception e) {
            if (PROTOCOL_EVENT_LOGGER.isWarnEnabled()) {
                PROTOCOL_EVENT_LOGGER.warn(format("Exception thrown raising command failed event to listener %s", commandListener), e);
            }
        }
    }

    @Nullable
    private static RequestContext getRequestContextForEvent(final RequestContext requestContext) {
        return requestContext == IgnorableRequestContext.INSTANCE ? null : requestContext;
    }

    private ProtocolHelper() {
    }
}<|MERGE_RESOLUTION|>--- conflicted
+++ resolved
@@ -289,24 +289,14 @@
         }
     }
 
-<<<<<<< HEAD
-    static void sendCommandSucceededEvent(final RequestMessage message, final String commandName, final BsonDocument response,
-            final ConnectionDescription connectionDescription, final long elapsedTimeNanos, final CommandListener commandListener,
-            final OperationContext operationContext) {
+    static void sendCommandSucceededEvent(final RequestMessage message, final String commandName, final String databaseName,
+            final BsonDocument response, final ConnectionDescription connectionDescription, final long elapsedTimeNanos,
+            final CommandListener commandListener, final OperationContext operationContext) {
         notNull("operationContext", operationContext);
         try {
             commandListener.commandSucceeded(new CommandSucceededEvent(getRequestContextForEvent(operationContext.getRequestContext()),
-                    operationContext.getId(), message.getId(), connectionDescription, commandName, response, elapsedTimeNanos));
-=======
-    static void sendCommandSucceededEvent(final RequestMessage message, final String databaseName, final String commandName,
-            final BsonDocument response, final ConnectionDescription connectionDescription, final long elapsedTimeNanos,
-            final CommandListener commandListener, final RequestContext requestContext, final OperationContext operationContext) {
-        notNull("requestContext", requestContext);
-        try {
-            commandListener.commandSucceeded(new CommandSucceededEvent(getRequestContextForEvent(requestContext),
                     operationContext.getId(), message.getId(), connectionDescription, commandName, databaseName, response,
                     elapsedTimeNanos));
->>>>>>> 1d2d782b
         } catch (Exception e) {
             if (PROTOCOL_EVENT_LOGGER.isWarnEnabled()) {
                 PROTOCOL_EVENT_LOGGER.warn(format("Exception thrown raising command succeeded event to listener %s", commandListener), e);
@@ -314,19 +304,15 @@
         }
     }
 
-    static void sendCommandFailedEvent(final RequestMessage message, final String databaseName, final String commandName,
+    static void sendCommandFailedEvent(final RequestMessage message, final String commandName, final String databaseName,
             final ConnectionDescription connectionDescription, final long elapsedTimeNanos,
             final Throwable throwable, final CommandListener commandListener, final OperationContext operationContext) {
         notNull("operationContext", operationContext);
         try {
-<<<<<<< HEAD
             commandListener.commandFailed(new CommandFailedEvent(getRequestContextForEvent(operationContext.getRequestContext()),
-                    operationContext.getId(), message.getId(), connectionDescription, commandName, elapsedTimeNanos, throwable));
-=======
-            commandListener.commandFailed(new CommandFailedEvent(getRequestContextForEvent(requestContext),
                     operationContext.getId(), message.getId(), connectionDescription, commandName, databaseName, elapsedTimeNanos,
                     throwable));
->>>>>>> 1d2d782b
+
         } catch (Exception e) {
             if (PROTOCOL_EVENT_LOGGER.isWarnEnabled()) {
                 PROTOCOL_EVENT_LOGGER.warn(format("Exception thrown raising command failed event to listener %s", commandListener), e);
